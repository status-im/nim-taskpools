--- conflicted
+++ resolved
@@ -27,20 +27,11 @@
     ##
     ## The channel should be the last field of an object if used in an intrusive manner
     full{.align: 64.}: Atomic[bool]
-<<<<<<< HEAD
     value*: T
 
 proc `=copy`[T](
     dest: var ChannelSPSCSingle[T],
     source: ChannelSPSCSingle[T]
-=======
-    itemSize*: uint8
-    buffer*{.align: 8.}: UncheckedArray[byte]
-
-proc `=`(
-    dest: var ChannelSPSCSingle,
-    source: ChannelSPSCSingle
->>>>>>> 20677645
   ) {.error: "A channel cannot be copied".}
 
 func isEmpty*(chan: var ChannelSPSCSingle): bool {.inline.} =
@@ -78,10 +69,7 @@
 
 {.pop.}
 
-<<<<<<< HEAD
-=======
 {.pop.} # raises: []
->>>>>>> 20677645
 
 # Sanity checks
 # ------------------------------------------------------------------------------
